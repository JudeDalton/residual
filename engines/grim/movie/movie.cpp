--- conflicted
+++ resolved
@@ -229,11 +229,7 @@
 #endif
 
 #ifndef USE_SMUSH
-<<<<<<< HEAD
-MoviePlayer *CreateSmushPlayer(bool) {
-=======
 MoviePlayer *CreateSmushPlayer(bool demo) {
->>>>>>> bbf3b763
 	return new NullPlayer("SMUSH");
 }
 #endif
